--- conflicted
+++ resolved
@@ -31,70 +31,6 @@
 
 
 namespace OBNnode {
-<<<<<<< HEAD
-    
-    /** The message type for INFO port in YARP. */
-    class YARPInfoPortMsg : public YARPMsgBin {
-    public:
-        /* We can overload setMessage() for different types of ProtoBuf messages for different queries. */
-        /* \brief Set the binary contents of the message from a ProtoBuf message object, to be sent over Yarp. */
-        /*
-         bool setMessage(const TW &msg) {
-         allocateData(msg.ByteSize());
-         return msg.SerializeToArray(_data, _size);
-         }*/
-        
-        /** \brief Get the ProtoBuf message object from the binary contents of the message received from Yarp. */
-        bool getMessage(OBNSimMsg::INFO_QUERY &msg) const {
-            if (!_data || _size <= 0) {
-                return false;
-            }
-            return msg.ParseFromArray(_data, _size);
-        }
-    };
-    
-    
-    /** \brief The INFO port on a node. */
-    class InfoPort: public yarp::os::BufferedPort<YARPInfoPortMsg> {
-    public:
-        InfoPort(YarpNodeBase* node) {
-            assert(node);
-            _the_node = node;
-            
-            // Set the default callback for INFO_QUERY_SUPPORT
-            registerQueryCallback(OBNSimMsg::INFO_QUERY::INFO_QUERY_SUPPORT,
-                                  std::bind(&InfoPort::querySupportCallback, this, std::placeholders::_1));
-        }
-        
-        typedef std::function<bool(YARPInfoPortMsg&)> TQueryCallback;
-        
-        /** Register a callback for a given query.
-         \param t_query The query command.
-         \param t_callback A function object for the callback.
-         \return true if successful, false if not (often the callback already exists).
-         */
-        bool registerQueryCallback(OBNSimMsg::INFO_QUERY::QUERYCMD t_query, TQueryCallback t_callback);
-        
-    private:
-        YarpNodeBase* _the_node;                ///< Pointer to the node to which this port is attached
-        OBNSimMsg::INFO_QUERY m_query_message;      ///< The query message received
-        
-        /** A map between supported query commands and their callback functions for responding to the queries.
-         Each callback receives a buffer to write the response to, and should return true if it is successful and false otherwise.
-         The message is only sent if the callback returns true.
-         The callback functions will always be called in the thread of the Info port (which is different from the main thread), therefore they MUST be made thread-safe.
-         */
-        std::unordered_map<int, TQueryCallback> m_responders;
-        
-        virtual void onRead(YARPInfoPortMsg& b);
-        
-        /** The default callback for INFO_QUERY_SUPPORT, which returns the query commands that this port can respond to. */
-        bool querySupportCallback(YARPInfoPortMsg&) const;
-    };
-
-    
-=======
->>>>>>> 14b68237
     /* ============ YARP Node (managing Yarp ports) Interface ===============*/
     /** \brief Basic YARP Node. */
     class YarpNodeBase {
