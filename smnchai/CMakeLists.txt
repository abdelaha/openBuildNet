## This builds the SMNChai project

CMAKE_MINIMUM_REQUIRED(VERSION 3.1.0 FATAL_ERROR)

## Here comes the name of your project:
SET(PROJECT_NAME "smnchai")

PROJECT(${PROJECT_NAME})


## Change OBN_MAIN_DIR to the path to the main directory of openBuildNet
set (OBN_MAIN_DIR ../)


## Directories of the SMN source
set(OBNSMN_SRC_DIR "${OBN_MAIN_DIR}/smn/src")
set(OBNSMN_INCLUDE_DIR "${OBN_MAIN_DIR}/smn/include")


## Include directories for the general OBNSim project
set (OBNSIM_INCLUDE_DIR ${OBN_MAIN_DIR}/include)


option(BUILD_STATIC_CHAI "Build SMNChai with static ChaiScript standard library instead of dynamic one." OFF)

## Generate code for the message formats using Google ProtoBuf, see http://www.cmake.org/cmake/help/v3.0/module/FindProtobuf.html
## The source files and header files are listed in PROTO_SRCS and PROTO_HDRS respectively
## The libraries and header files of the ProtoBuf framework (not the generated files) are in PROTOBUF_LITE_LIBRARIES and PROTOBUF_INCLUDE_DIRS respectively, because we will generate lite code instead of the full ProtoBuf code.

find_package(Protobuf REQUIRED)
PROTOBUF_GENERATE_CPP(PROTO_SRCS PROTO_HDRS ${OBN_MAIN_DIR}/msg/obnsim_msg.proto ${OBN_MAIN_DIR}/msg/obnsim_io.proto)


## To use Boost library
# see http://stackoverflow.com/questions/6646405/how-do-you-add-boost-libraries-in-cmakelists-txt
# and http://www.cmake.org/cmake/help/v3.0/module/FindBoost.html
# Because Boost is required, it will be an error if Boost is not found

# set(Boost_USE_STATIC_LIBS OFF) 
# set(Boost_USE_MULTITHREADED ON)  
# set(Boost_USE_STATIC_RUNTIME OFF) 
find_package(Boost 1.55.0 REQUIRED COMPONENTS graph filesystem system) 


## Find communication libraries and add appropriate source files
set(OBNSMN_COMM_SRC "")
set(OBNSMN_COMM_HDR "")


## To use YARP (optionally)
option(WITH_YARP "Build SMNChai with YARP support for communication." ON)
if(WITH_YARP)
  find_package(YARP REQUIRED)
  include_directories(${YARP_INCLUDE_DIRS})
  link_libraries(${YARP_LIBRARIES})
  set(OBNSMN_COMM_SRC ${OBNSMN_COMM_SRC} ${OBNSMN_SRC_DIR}/obnsmn_comm_yarp.cpp)
  set(OBNSMN_COMM_HDR ${OBNSMN_COMM_HDR} ${OBNSMN_INCLUDE_DIR}/obnsmn_comm_yarp.h)
  add_definitions(-DOBNSIM_COMM_YARP)
  message("Found YARP library; will build SMN with YARP support.")
endif(WITH_YARP)


## To use MQTT (optionally)
option(WITH_PAHOMQTT "Build SMNChai with Paho MQTT support for communication." OFF)
if(WITH_PAHOMQTT)
  find_library(PAHOMQTT3A NAMES paho-mqtt3a)
  if(PAHOMQTT3A_NOTFOUND)
    # Use the local source files (submodule)
    message("Did not find Paho MQTT3 library in the system; will use the local source files. This may bloat your program, so it's best to install Paho into your system before building SMNChai.")

    find_package(OpenSSL REQUIRED)
    AUX_SOURCE_DIRECTORY(${OBN_MAIN_DIR}/thirdparties/paho/src PAHOMQTT3A_SRC)
    INCLUDE_DIRECTORIES(${OBN_MAIN_DIR}/thirdparties/paho/src)
    set(OBNSMN_COMM_SRC ${OBNSMN_COMM_SRC} ${PAHOMQTT3A_SRC})
  else()
    message("Found Paho MQTT3 library in the system; will use this library.")
    link_libraries(${PAHOMQTT3A})
  endif()

  add_definitions(-DOBNSIM_COMM_MQTT)
  set(OBNSMN_COMM_SRC ${OBNSMN_COMM_SRC} ${OBNSMN_SRC_DIR}/obnsmn_comm_mqtt.cpp)
  set(OBNSMN_COMM_HDR ${OBNSMN_COMM_HDR} ${OBNSMN_INCLUDE_DIR}/obnsmn_comm_mqtt.h)
endif(WITH_PAHOMQTT)

## These are the include directories used by the compiler.

INCLUDE_DIRECTORIES(
  ${PROJECT_INCLUDE_DIR}
  ${PROJECT_SOURCE_DIR}
  ${PROJECT_BINARY_DIR}
  include
  ${OBNSMN_INCLUDE_DIR}
  ${OBNSIM_INCLUDE_DIR}
)

IF(CMAKE_COMPILER_IS_GNUCXX)
  SET(CMAKE_C_FLAGS "${CMAKE_C_FLAGS} -Wall")
  SET(CMAKE_CXX_FLAGS "${CMAKE_CXX_FLAGS} -Wall")
ENDIF(CMAKE_COMPILER_IS_GNUCXX)

## Sometimes MSVC overwhelms you with compiler warnings which are impossible to
## avoid. Then comment out these sections.

#IF(MSVC)
#  SET(CMAKE_CXX_FLAGS "${CMAKE_CXX_FLAGS}
#      /wd4250 /wd4355 /wd4503 /wd4800 /wd4996")
# # Suppressed warnings:
# # C4250: 'class1' : inherits 'class2::member' via dominance
# # C4355: 'this' : used in base member initializer list
# # C4503: 'function' : decorated name length exceeded, name was truncated
# # C4800: 'type' : forcing value to bool 'true' or 'false'
# #        (performance warning)
# # C4996: 'function': was declared deprecated
# ENDIF(MSVC)


INCLUDE_DIRECTORIES(
  ${CMAKE_SOURCE_DIR}
  ${PROTOBUF_INCLUDE_DIRS}
  ${Boost_INCLUDE_DIRS}
  ${CMAKE_CURRENT_BINARY_DIR}
)


set(OBNSMN_CORE_SRCFILES
	${OBNSMN_SRC_DIR}/obnsmn_event.cpp
	${OBNSMN_SRC_DIR}/obnsmn_node.cpp
	${OBNSMN_SRC_DIR}/obnsmn_nodegraph.cpp
    	${OBNSMN_SRC_DIR}/obnsmn_gc.cpp
	${OBNSIM_INCLUDE_DIR}/obnsim_basic.cpp
	${OBNSMN_COMM_SRC}
	${PROTO_SRCS}
)


set(OBNSMN_CORE_HDRFILES
	${OBNSMN_INCLUDE_DIR}/obnsmn_basic.h
	${OBNSMN_INCLUDE_DIR}/obnsmn_event.h
	${OBNSMN_INCLUDE_DIR}/obnsmn_gc.h
	${OBNSMN_INCLUDE_DIR}/obnsmn_gc_inline.h
	${OBNSMN_INCLUDE_DIR}/obnsmn_node.h
	${OBNSMN_INCLUDE_DIR}/obnsmn_nodegraph.h
	${OBNSMN_INCLUDE_DIR}/sharedqueue.h
	${OBNSMN_INCLUDE_DIR}/obnsmn_report.h
	${OBNSIM_INCLUDE_DIR}/obnsim_basic.h
	${OBNSMN_COMM_HDR}
	${PROTO_HDRS}
)


set(SMNCHAI_SRCFILES
	src/smnchai_api.cpp
	src/smnchai_export.cpp
	src/csvparser.c
	src/smnchai_utils.cpp
	src/smnchai_loadscript.cpp	
	src/main.cpp
)


set(SMNCHAI_HDRFILES
	include/smnchai_api.h
	include/csvparser.h
	include/smnchai_utils.h
	include/smnchai.h
)


## When we generate Xcode projects, we need to include both the C++ and H files so that they will all be included in the projects.
## It's unnecessary for Makefile.
if(CMAKE_GENERATOR STREQUAL Xcode)
    set(OBNSMN_CORE_SRCFILES ${OBNSMN_CORE_SRCFILES} ${OBNSMN_CORE_HDRFILES} ${SMNCHAI_SRCFILES} ${SMNCHAI_HDRFILES})
endif()


## Compile with static Chaiscript or dynamic
if(BUILD_STATIC_CHAI)
    add_definitions(-DSMNCHAI_CHAISCRIPT_STATIC)
endif(BUILD_STATIC_CHAI)

ADD_EXECUTABLE(smnchai
	${SMNCHAI_SRCFILES}
	${OBNSMN_CORE_SRCFILES}
)


## Make sure that C++ 11 is used (for thread, mutex...)
if(APPLE)
  list( APPEND CMAKE_CXX_FLAGS "-stdlib=libc++ -std=c++11 ${CMAKE_CXX_FLAGS}")
else()
  set_property(TARGET smnchai PROPERTY CXX_STANDARD 11)
  set_property(TARGET smnchai PROPERTY CXX_STANDARD_REQUIRED ON)
<<<<<<< HEAD
endif()

## Set compiler options
if(MSVC)
  # Force to always compile with W4
  if(CMAKE_CXX_FLAGS MATCHES "/W[0-4]")
    string(REGEX REPLACE "/W[0-4]" "/W4" CMAKE_CXX_FLAGS "${CMAKE_CXX_FLAGS}")
  else()
    set(CMAKE_CXX_FLAGS "${CMAKE_CXX_FLAGS} /W4")
  endif()
  list(APPEND CMAKE_CXX_FLAGS "/w44640 ${CMAKE_CXX_FLAGS}")
elseif(CMAKE_COMPILER_IS_GNUCC OR CMAKE_COMPILER_IS_GNUCXX OR (CMAKE_CXX_COMPILER_ID MATCHES "Clang"))
  # Update if necessary
  set(CMAKE_CXX_FLAGS "${CMAKE_CXX_FLAGS} -Wall -Wshadow -Wnon-virtual-dtor -pedantic")  # -Wextra
=======
>>>>>>> db7b3b5f
endif()


TARGET_LINK_LIBRARIES(smnchai
  ${PROTOBUF_LITE_LIBRARIES}
  ${Boost_LIBRARIES}
)


## The auxiliary doxygen files (.dox) should be placed in the 'doc'
## subdirectory. The next line includes the CMAKE config of that directory.

# ADD_SUBDIRECTORY(doc)

# Select the desired build type
set(CMAKE_BUILD_TYPE Release)<|MERGE_RESOLUTION|>--- conflicted
+++ resolved
@@ -190,7 +190,6 @@
 else()
   set_property(TARGET smnchai PROPERTY CXX_STANDARD 11)
   set_property(TARGET smnchai PROPERTY CXX_STANDARD_REQUIRED ON)
-<<<<<<< HEAD
 endif()
 
 ## Set compiler options
@@ -205,10 +204,7 @@
 elseif(CMAKE_COMPILER_IS_GNUCC OR CMAKE_COMPILER_IS_GNUCXX OR (CMAKE_CXX_COMPILER_ID MATCHES "Clang"))
   # Update if necessary
   set(CMAKE_CXX_FLAGS "${CMAKE_CXX_FLAGS} -Wall -Wshadow -Wnon-virtual-dtor -pedantic")  # -Wextra
-=======
->>>>>>> db7b3b5f
 endif()
-
 
 TARGET_LINK_LIBRARIES(smnchai
   ${PROTOBUF_LITE_LIBRARIES}
